# -*- coding: utf-8 -*-

#    OpenDKIM genkeys tool, Linode DNS Manager API
#    Copyright (C) 2016 Todd Knarr <tknarr@silverglass.org>

#    This program is free software: you can redistribute it and/or modify
#    it under the terms of the GNU General Public License as published by
#    the Free Software Foundation, either version 3 of the License, or
#    (at your option) any later version.

#    This program is distributed in the hope that it will be useful,
#    but WITHOUT ANY WARRANTY; without even the implied warranty of
#    MERCHANTABILITY or FITNESS FOR A PARTICULAR PURPOSE.  See the
#    GNU General Public License for more details.

#    You should have received a copy of the GNU General Public License
#    along with this program.  If not, see <http://www.gnu.org/licenses/>.

# Uses the 'requests' package.

# Requires:
# dnsapi_data[0]        : API key
# dnsapi_domain_data[0] : Domain ID
# key_data['plain']     : TXT record value in plain unquoted format

# POST URL: https://api.linode.com/

# Parameters:
# api_key            : dnsapi_data[0]
# api_action         : "domain.resource.create"
# DomainID           : dnsapi_domain_data[0]
# Type               : "TXT"
# Name               : selector + "._domainkey"
# Target             : key_data['plain']

import datetime
import logging

import requests


def add( dnsapi_data, dnsapi_domain_data, key_data, debugging = False ):
    if len( dnsapi_data ) < 1:
        logging.error( "DNS API linode: API key not configured" )
        return False,
    api_key = dnsapi_data[0]
    if len( dnsapi_domain_data ) < 1:
        logging.error( "DNS API linode: domain data does not contain domain ID" )
        return False,
    domain_id = dnsapi_domain_data[0]
    try:
        selector = key_data['selector']
        data = key_data['plain']
    except KeyError as e:
        logging.error( "DNS API linode: required information not present: %s", str( e ) )
        return False,
    if debugging:
        return True,

    resp = requests.post( "https://api.linode.com/",
                          data = {
                              'api_key': api_key,
                              'api_action': 'domain.resource.create',
                              'DomainID': domain_id,
                              'Type': 'TXT',
                              'Name': selector + "._domainkey",
                              'Target': data
                          } )
    logging.info( "HTTP status: %d", resp.status_code )

    if resp.status_code == requests.codes.ok:
        error_array = resp.json()['ERRORARRAY']
        if len( error_array ) > 0:
            result = False,
            for error in error_array:
                logging.error( "DNS API linode: error %d: %s", error['ERRORCODE'], error['ERRORMESSAGE'] )
        else:
            data = resp.json()['DATA']
            if data:
                result = True, key_data['domain'], selector, datetime.datetime.utcnow(), data['ResourceID']
            else:
                logging.error( "DNS API linode: could not locate data in response" )
                result = False,
    else:
        result = False,
        logging.error( "DNS API linode: HTTP error %d", resp.status_code )
        logging.error( "DNS API linode: error response body:\n%s", resp.text )

    return result


<<<<<<< HEAD
def delete(dnsapi_data, dnsapi_domain_data, record_data, debugging = False):
    if len(dnsapi_data) < 1:
        logging.error("DNS API linode: API key not configured")
        return False
    api_key = dnsapi_data[0]
    if len(dnsapi_domain_data) < 1:
        logging.error("DNS API linode: domain data does not contain domain ID")
        return False
    domain_id = dnsapi_domain_data[0]
    try:
        resource_id = record_data[3]
    except KeyError as e:
        logging.error("DNS API linode: required information not present: %s", str(e))
        return False
    if debugging:
        return True

    resp = requests.post("https://api.linode.com/",
                         data = {'api_key':    api_key,
                                 'api_action': 'domain.resource.delete',
                                 'DomainID':   domain_id,
                                 'ResourceID': resource_id,
                         })
    logging.info("HTTP status: %d", resp.status_code)

    if resp.status_code == requests.codes.ok:
        error_array = resp.json()['ERRORARRAY']
        if len(error_array) > 0:
            result = False
            for error in error_array:
                logging.error("DNS API linode: error %d: %s", error['ERRORCODE'], error['ERRORMESSAGE'])
        else:
            data = resp.json()['DATA']
            if data:
                result = True
            else:
                logging.error("DNS API linode: could not locate data in response")
                result = False
    else:
        result = False
        logging.error("DNS API linode: HTTP error %d", resp.status_code)
        logging.error("DNS API linode: error response body:\n%s", resp.text)

    return result
=======
def delete( dnsapi_data, dnsapi_domain_data, record_data, debugging = False ):
    # TODO delete record
    return None
>>>>>>> 853d13a5
<|MERGE_RESOLUTION|>--- conflicted
+++ resolved
@@ -89,8 +89,7 @@
     return result
 
 
-<<<<<<< HEAD
-def delete(dnsapi_data, dnsapi_domain_data, record_data, debugging = False):
+def delete( dnsapi_data, dnsapi_domain_data, record_data, debugging = False ):
     if len(dnsapi_data) < 1:
         logging.error("DNS API linode: API key not configured")
         return False
@@ -133,9 +132,4 @@
         logging.error("DNS API linode: HTTP error %d", resp.status_code)
         logging.error("DNS API linode: error response body:\n%s", resp.text)
 
-    return result
-=======
-def delete( dnsapi_data, dnsapi_domain_data, record_data, debugging = False ):
-    # TODO delete record
-    return None
->>>>>>> 853d13a5
+    return result