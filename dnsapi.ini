# DNS API information for each supported API
# Information specific to a particular record is in domains.ini

# Null API, used for debugging only
null

# FreeDNS       dns_cookie value
freedns         xxxxxxxxxxxxxxxxxxxxxxxxxxxxxxxx

# Linode        API key
linode          xxxxxxxxxxxxxxxxxxxxxxxxxxxxxxxx

<<<<<<< HEAD
# AWS Route 53  API key ID              API key
route53         xxxxxxxxxxxxxxxxxxxx    xxxxxxxxxxxxxxxxxxxxxxxxxxxxxxxxxxxxxxxx
=======
# CloudFlare    Global API key                          Email address
cloudflare      xxxxxxxxxxxxxxxxxxxxxxxxxxxxxxxxxxxxx   user@domain.com
>>>>>>> 00a240df
<|MERGE_RESOLUTION|>--- conflicted
+++ resolved
@@ -10,10 +10,8 @@
 # Linode        API key
 linode          xxxxxxxxxxxxxxxxxxxxxxxxxxxxxxxx
 
-<<<<<<< HEAD
 # AWS Route 53  API key ID              API key
 route53         xxxxxxxxxxxxxxxxxxxx    xxxxxxxxxxxxxxxxxxxxxxxxxxxxxxxxxxxxxxxx
-=======
+
 # CloudFlare    Global API key                          Email address
-cloudflare      xxxxxxxxxxxxxxxxxxxxxxxxxxxxxxxxxxxxx   user@domain.com
->>>>>>> 00a240df
+cloudflare      xxxxxxxxxxxxxxxxxxxxxxxxxxxxxxxxxxxxx   user@domain.com