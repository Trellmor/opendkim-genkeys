# -*- coding: utf-8 -*-

#    OpenDKIM genkeys tool, CloudFlare API
#    Copyright (C) 2016 Todd Knarr <tknarr@silverglass.org>

#    This program is free software: you can redistribute it and/or modify
#    it under the terms of the GNU General Public License as published by
#    the Free Software Foundation, either version 3 of the License, or
#    (at your option) any later version.

#    This program is distributed in the hope that it will be useful,
#    but WITHOUT ANY WARRANTY; without even the implied warranty of
#    MERCHANTABILITY or FITNESS FOR A PARTICULAR PURPOSE.  See the
#    GNU General Public License for more details.

#    You should have received a copy of the GNU General Public License
#    along with this program.  If not, see <http://www.gnu.org/licenses/>.

# Requires:
# dnsapi_data[0]        : Global API key
# dnsapi_data[1]        : Email address
# dnsapi_domain_data[0] : Zone ID
# dnsapi_domain_data[1] : TTL in seconds, automatic if not specified
# key_data['plain']     : TXT record value in plain unquoted format

# Parameters:
# type    : 'TXT'
# name    : selector + '._domainkey.' + domain_suffix
# content : key_data['plain']
# ttl     : dnsapi_domain_data[1]

import datetime
import logging
<<<<<<< HEAD

import CloudFlare


def update(dnsapi_data, dnsapi_domain_data, key_data, debugging=False):
    if len(dnsapi_data) < 2:
        logging.error("DNS API Cloudflare: API credentials not configured")
        return False;
    api_key = dnsapi_data[0]
    email = dnsapi_data[1]
    if len(dnsapi_domain_data) < 1:
        logging.error("DNS API Cloudflare: domain data does not contain zone ID")
        return False
=======

import requests


def add(dnsapi_data, dnsapi_domain_data, key_data, debugging = False):
    if len(dnsapi_data) < 2:
        logging.error("DNS API cloudflare: API credentials not configured")
        return False,
    api_key = dnsapi_data[0]
    email = dnsapi_data[1]
    if len(dnsapi_domain_data) < 1:
        logging.error("DNS API cloudflare: domain data does not contain zone ID")
        return False,
>>>>>>> 2a66ed42
    zone_id = dnsapi_domain_data[0]
    if len(dnsapi_domain_data) > 1:
        try:
            ttl = int(dnsapi_domain_data[1])
            if ttl < 1:
                ttl = 1
        except Exception:
            ttl = 1
    else:
        ttl = 1
    try:
        selector = key_data['selector']
        data = key_data['plain']
        domain_suffix = key_data['domain']
    except KeyError as e:
<<<<<<< HEAD
        logging.error("DNS API Cloudflare: required information not present: %s", str(e))
        return False
    if debugging:
        return True

    cf = CloudFlare.CloudFlare(email=email, token=api_key, debug=debugging)

    request_params = {
        'type': 'TXT',
        'name': selector + '._domainkey.' + domain_suffix,
        'content': data,
        'ttl': ttl
    }

    try:
        response = cf.zones.dns_records.post(zone_id, data=request_params)
        if response:
            result = True
    except CloudFlare.exceptions.CloudFlareAPIError as e:
        result = False
        if len(e) > 0:
            for ex in e:
                logging.error('DNS API Cloudflare: [%d] %s', ex, ex)
        else:
            logging.error('DNS API Cloudflare: [%d] %s', e, e)
=======
        logging.error("DNS API cloudflare: required information not present: %s", str(e))
        return False,
    if debugging:
        return True, key_data['domain'], selector

    endpoint = "https://api.cloudflare.com/client/v4/zones/{0}/dns_records".format(zone_id)
    hdr = {'Content-Type': 'application/json',
           'X-Auth-Key':   api_key,
           'X-Auth-Email': email
           }
    body = {'type':    'TXT',
            'name':    selector + '._domainkey.' + domain_suffix,
            'content': data,
            'ttl':     ttl
            }
    resp = requests.post(endpoint, json = body, headers = hdr)
    logging.info("HTTP status: %d", resp.status_code)

    if resp.status_code == requests.codes.ok:
        success = resp.json()['success']
        if success:
            data = resp.json()['result']
            if data:
                result = True, key_data['domain'], selector, datetime.datetime.utcnow(), data['id']
            else:
                logging.error("DNS API cloudflare: could not find result data in response")
                result = False,
        else:
            result = False,
            logging.error("DNS API cloudflare: failure:\n%s", resp.text)
    else:
        result = False,
        logging.error("DNS API cloudflare: HTTP error %d", resp.status_code)
        logging.error("DNS API cloudflare: error response body:\n%s", resp.text)

    return result

>>>>>>> 2a66ed42

def delete(dnsapi_data, dnsapi_domain_data, record_data, debugging = False):
    # TODO delete record
    return None<|MERGE_RESOLUTION|>--- conflicted
+++ resolved
@@ -31,7 +31,6 @@
 
 import datetime
 import logging
-<<<<<<< HEAD
 
 import CloudFlare
 
@@ -45,21 +44,6 @@
     if len(dnsapi_domain_data) < 1:
         logging.error("DNS API Cloudflare: domain data does not contain zone ID")
         return False
-=======
-
-import requests
-
-
-def add(dnsapi_data, dnsapi_domain_data, key_data, debugging = False):
-    if len(dnsapi_data) < 2:
-        logging.error("DNS API cloudflare: API credentials not configured")
-        return False,
-    api_key = dnsapi_data[0]
-    email = dnsapi_data[1]
-    if len(dnsapi_domain_data) < 1:
-        logging.error("DNS API cloudflare: domain data does not contain zone ID")
-        return False,
->>>>>>> 2a66ed42
     zone_id = dnsapi_domain_data[0]
     if len(dnsapi_domain_data) > 1:
         try:
@@ -75,11 +59,10 @@
         data = key_data['plain']
         domain_suffix = key_data['domain']
     except KeyError as e:
-<<<<<<< HEAD
         logging.error("DNS API Cloudflare: required information not present: %s", str(e))
         return False
     if debugging:
-        return True
+        return True, key_data['domain'], selector
 
     cf = CloudFlare.CloudFlare(email=email, token=api_key, debug=debugging)
 
@@ -101,45 +84,9 @@
                 logging.error('DNS API Cloudflare: [%d] %s', ex, ex)
         else:
             logging.error('DNS API Cloudflare: [%d] %s', e, e)
-=======
-        logging.error("DNS API cloudflare: required information not present: %s", str(e))
-        return False,
-    if debugging:
-        return True, key_data['domain'], selector
-
-    endpoint = "https://api.cloudflare.com/client/v4/zones/{0}/dns_records".format(zone_id)
-    hdr = {'Content-Type': 'application/json',
-           'X-Auth-Key':   api_key,
-           'X-Auth-Email': email
-           }
-    body = {'type':    'TXT',
-            'name':    selector + '._domainkey.' + domain_suffix,
-            'content': data,
-            'ttl':     ttl
-            }
-    resp = requests.post(endpoint, json = body, headers = hdr)
-    logging.info("HTTP status: %d", resp.status_code)
-
-    if resp.status_code == requests.codes.ok:
-        success = resp.json()['success']
-        if success:
-            data = resp.json()['result']
-            if data:
-                result = True, key_data['domain'], selector, datetime.datetime.utcnow(), data['id']
-            else:
-                logging.error("DNS API cloudflare: could not find result data in response")
-                result = False,
-        else:
-            result = False,
-            logging.error("DNS API cloudflare: failure:\n%s", resp.text)
-    else:
-        result = False,
-        logging.error("DNS API cloudflare: HTTP error %d", resp.status_code)
-        logging.error("DNS API cloudflare: error response body:\n%s", resp.text)
 
     return result
 
->>>>>>> 2a66ed42
 
 def delete(dnsapi_data, dnsapi_domain_data, record_data, debugging = False):
     # TODO delete record
