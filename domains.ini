# Domain and key information for genkeys.py
# Information about domains and DNS update API information

# Domain name   key name        DNS API information

<<<<<<< HEAD
# FreeDNS                               Cookie value
example1.com    example1        freedns xxxxxx

# Linode                                API key
example2.com    example2        linode  xxxxxx

# AWS Route 53                          Region      Hosted domain ID    TTL
example3.com    example3        route53 us-east-1   xxxxxxxxxxxxxx      3600
=======
# FreeDNS                               Domain ID
example1.com    example1        freedns xxxxxx

# Linode                                Domain ID
example2.com    example2        linode  xxxxxx
>>>>>>> d26573d4
<|MERGE_RESOLUTION|>--- conflicted
+++ resolved
@@ -3,19 +3,11 @@
 
 # Domain name   key name        DNS API information
 
-<<<<<<< HEAD
-# FreeDNS                               Cookie value
-example1.com    example1        freedns xxxxxx
-
-# Linode                                API key
-example2.com    example2        linode  xxxxxx
-
-# AWS Route 53                          Region      Hosted domain ID    TTL
-example3.com    example3        route53 us-east-1   xxxxxxxxxxxxxx      3600
-=======
 # FreeDNS                               Domain ID
 example1.com    example1        freedns xxxxxx
 
 # Linode                                Domain ID
 example2.com    example2        linode  xxxxxx
->>>>>>> d26573d4
+
+# AWS Route 53                          Region      Hosted domain ID    TTL
+example3.com    example3        route53 us-east-1   xxxxxxxxxxxxxx      3600