--- conflicted
+++ resolved
@@ -6,16 +6,11 @@
 # FreeDNS                                   Domain ID
 example1.com    example1        freedns     xxxxxx
 
-<<<<<<< HEAD
-# Linode                                Domain ID
-example2.com    example2        linode  xxxxxx
-
-# AWS Route 53                          Region      Hosted domain ID    TTL
-example3.com    example3        route53 us-east-1   xxxxxxxxxxxxxx      3600
-=======
 # Linode                                    Domain ID
 example2.com    example2        linode      xxxxxx
 
+# AWS Route 53                              Region      Hosted domain ID        TTL
+example3.com    example3        route53     us-east-1   xxxxxxxxxxxxxx          3600
+
 # CloudFlare                                Zone ID                             TTL
-example4.com    example4        cloudflare  xxxxxxxxxxxxxxxxxxxxxxxxxxxxxxxx    1
->>>>>>> 00a240df
+example4.com    example4        cloudflare  xxxxxxxxxxxxxxxxxxxxxxxxxxxxxxxx    1