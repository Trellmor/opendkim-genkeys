--- conflicted
+++ resolved
@@ -45,10 +45,6 @@
 
 VERSION = '1.5.0'
 
-<<<<<<< HEAD
-VERSION = '1.4.3'
-=======
->>>>>>> 2a66ed42
 
 # Creates the private-key file, and the public-key txt-record file in chunked (BIND) form.
 # Returns a public key record dict, or None in the event of an error:
