# -*- coding: utf-8 -*-

#    OpenDKIM genkeys tool, AWS Route 53 API
#    Copyright (C) 2016 Todd Knarr <tknarr@silverglass.org>

#    This program is free software: you can redistribute it and/or modify
#    it under the terms of the GNU General Public License as published by
#    the Free Software Foundation, either version 3 of the License, or
#    (at your option) any later version.

#    This program is distributed in the hope that it will be useful,
#    but WITHOUT ANY WARRANTY; without even the implied warranty of
#    MERCHANTABILITY or FITNESS FOR A PARTICULAR PURPOSE.  See the
#    GNU General Public License for more details.

#    You should have received a copy of the GNU General Public License
#    along with this program.  If not, see <http://www.gnu.org/licenses/>.

# Uses the 'requests' and 'requests-aws4auth' packages.

# Requires:
# dnsapi_data[0]        : AWS key ID
# dnsapi_data[1]        : AWS secret key
# dnsapi_domain_data[0] : AWS region (always us-east-1)
# dnsapi_domain_data[1] : Hosted domain ID
# dnsapi_domain_data[2] : Time-to-live, default 3600 seconds (1 hour)
# key_data['plain']     : TXT record value in plain unquoted format

# POST URL: https://route53.amazonaws.com/2013-04-01/hostedzone/rrset

# Parameters:
# api_key            : dnsapi_data[0]
# api_action         : "domain.resource.create"
# DomainID           : dnsapi_domain_data[0]
# Type               : "TXT"
# Name               : selector + "._domainkey"
# Target             : key_data['plain']

import datetime
import logging
import xml.dom.minidom

import requests
from requests_aws4auth import AWS4Auth


<<<<<<< HEAD
def add(dnsapi_data, dnsapi_domain_data, key_data, debugging = False):
    if len(dnsapi_data) < 2:
        logging.error("DNS API route53: AWS key not configured")
=======
# from xml.dom.minidom import parseString

def add( dnsapi_data, dnsapi_domain_data, key_data, debugging = False ):
    if len( dnsapi_data ) < 2:
        logging.error( "DNS API route53: AWS key not configured" )
>>>>>>> 853d13a5
        return False,
    aws_key_id = dnsapi_data[0]
    aws_key = dnsapi_data[1]
    if len( dnsapi_domain_data ) < 2:
        logging.error( "DNS API route53: domain data does not contain required data" )
        return False,
    region = dnsapi_domain_data[0]
    zone_id = dnsapi_domain_data[1]
    if len( dnsapi_domain_data ) > 2:
        try:
            ttl = int( dnsapi_domain_data[2] )
            if ttl < 5:
                ttl = 5
        except Exception:
            ttl = 3600
    else:
        ttl = 3600
    try:
        selector = key_data['selector']
        data = key_data['chunked']
        domain_suffix = key_data['domain']
    except KeyError as e:
        logging.error( "DNS API route53: required information not present: %s", str( e ) )
        return False,
    if debugging:
        return True,

    aws4_auth = AWS4Auth( aws_key_id, aws_key, region, 'route53' )

    # Construct Route53 XML for the ChangeResourceRecordSets request
    route53_xml = create_xml( 'CREATE', selector, domain_suffix, ttl, data )

    endpoint = "https://route53.amazonaws.com/2013-04-01/hostedzone/{0}/rrset".format(zone_id)
    headers = {'Content-Type': 'text/xml; charset=utf-8'}
    resp = requests.post(endpoint, data = route53_xml, auth = aws4_auth, headers = headers)
    logging.info("HTTP status: %d", resp.status_code)

    if resp.status_code == requests.codes.ok:
        doc = xml.dom.minidom.parseString(resp.text)
        id = doc.getElementsByTagName('Id')
        if id:
            result = True, key_data['domain'], selector, datetime.datetime.utcnow(), \
                     get_text( id.item( 0 ).childNodes ), data
        else:
            logging.error("DNS API route53: cannot find ID in response")
            result = False,
    else:
        result = False,
        error_text = get_error(resp)
        logging.error("DNS API route53: HTTP error %d : %s", resp.status_code, error_text)
        if error_text == '':
            logging.error("DNS API route53: error response body:\n%s", resp.text)

    return result


def delete(dnsapi_data, dnsapi_domain_data, record_data, debugging = False):
    if len(dnsapi_data) < 2:
        logging.error("DNS API route53: AWS key not configured")
        return False
    aws_key_id = dnsapi_data[0]
    aws_key = dnsapi_data[1]
    if len(dnsapi_domain_data) < 2:
        logging.error("DNS API route53: domain data does not contain required data")
        return False
    region = dnsapi_domain_data[0]
    zone_id = dnsapi_domain_data[1]
    if len(dnsapi_domain_data) > 2:
        try:
            ttl = int(dnsapi_domain_data[2])
            if ttl < 5:
                ttl = 5
        except Exception:
            ttl = 3600
    else:
        ttl = 3600
    if len(record_data) < 5:
        logging.error("DNS API route54: saved record does not contain required data")
        return False
    try:
        domain_suffix = record_data[0]
        selector = record_data[1]
        data = ' '.join( record_data[4:] )
    except KeyError as e:
        logging.error("DNS API route53: required information not present: %s", str(e))
        return False
    if debugging:
        return True

    aws4_auth = AWS4Auth(aws_key_id, aws_key, region, 'route53')

    # Construct Route53 XML for the ChangeResourceRecordSets request
    route53_xml = create_xml( 'DELETE', selector, domain_suffix, ttl, data )

    endpoint = "https://route53.amazonaws.com/2013-04-01/hostedzone/{0}/rrset".format(zone_id)
    headers = {'Content-Type': 'text/xml; charset=utf-8'}
    resp = requests.post(endpoint, data = route53_xml, auth = aws4_auth, headers = headers)
    logging.info("HTTP status: %d", resp.status_code)

    if resp.status_code == requests.codes.ok:
        doc = xml.dom.minidom.parseString(resp.text)
        id = doc.getElementsByTagName('Id')
        if id:
            result = True
        else:
            logging.error("DNS API route53: cannot find ID in response")
            result = False
    else:
        result = False
        error_text = get_error(resp)
        logging.error("DNS API route53: HTTP error %d : %s", resp.status_code, error_text)
        if error_text == '':
            logging.error("DNS API route53: error response body:\n%s", resp.text)

    return result


def create_xml( action_str, selector, domain_suffix, ttl, data ):
    # Construct Route53 XML for the ChangeResourceRecordSets request
    impl = xml.dom.minidom.getDOMImplementation()
    doc = impl.createDocument( 'https://route53.amazonaws.com/doc/2013-04-01/',
                               'ChangeResourceRecordSetsRequest', None )
    root = doc.documentElement
<<<<<<< HEAD
    root.setAttribute('xmlns', 'https://route53.amazonaws.com/doc/2013-04-01/')
    chg_batch = doc.createElement('ChangeBatch')
    root.appendChild(chg_batch)
    changes = doc.createElement('Changes')
    chg_batch.appendChild(changes)
    change = doc.createElement('Change')
    changes.appendChild(change)
    action = doc.createElement('Action')
    action_text = doc.createTextNode(action_str)
    action.appendChild(action_text)
    change.appendChild(action)
    rrset = doc.createElement('ResourceRecordSet')
    change.appendChild(rrset)
    name = doc.createElement('Name')
    name_text = doc.createTextNode(selector + '._domainkey.' + domain_suffix)
    name.appendChild(name_text)
    rrset.appendChild(name)
    rrtype = doc.createElement('Type')
    rrtype_text = doc.createTextNode('TXT')
    rrtype.appendChild(rrtype_text)
    rrset.appendChild(rrtype)
    rrttl = doc.createElement('TTL')
    rrttl_text = doc.createTextNode(str(ttl))
    rrttl.appendChild(rrttl_text)
    rrset.appendChild(rrttl)
    rrs = doc.createElement('ResourceRecords')
    rrset.appendChild(rrs)
    rr = doc.createElement('ResourceRecord')
    rrs.appendChild(rr)
    value = doc.createElement('Value')
    value_text = doc.createTextNode(data)
    value.appendChild(value_text)
    rr.appendChild(value)
    route53_xml = doc.toxml('utf-8')
=======
    root.setAttribute( 'xmlns', 'https://route53.amazonaws.com/doc/2013-04-01/' )
    chg_batch = doc.createElement( 'ChangeBatch' )
    root.appendChild( chg_batch )
    changes = doc.createElement( 'Changes' )
    chg_batch.appendChild( changes )
    change = doc.createElement( 'Change' )
    changes.appendChild( change )
    action = doc.createElement( 'Action' )
    action_text = doc.createTextNode( 'CREATE' )
    action.appendChild( action_text )
    change.appendChild( action )
    rrset = doc.createElement( 'ResourceRecordSet' )
    change.appendChild( rrset )
    name = doc.createElement( 'Name' )
    name_text = doc.createTextNode( selector + '._domainkey.' + domain_suffix )
    name.appendChild( name_text )
    rrset.appendChild( name )
    rrtype = doc.createElement( 'Type' )
    rrtype_text = doc.createTextNode( 'TXT' )
    rrtype.appendChild( rrtype_text )
    rrset.appendChild( rrtype )
    rrttl = doc.createElement( 'TTL' )
    rrttl_text = doc.createTextNode( str( ttl ) )
    rrttl.appendChild( rrttl_text )
    rrset.appendChild( rrttl )
    rrs = doc.createElement( 'ResourceRecords' )
    rrset.appendChild( rrs )
    rr = doc.createElement( 'ResourceRecord' )
    rrs.appendChild( rr )
    value = doc.createElement( 'Value' )
    value_text = doc.createTextNode( data )
    value.appendChild( value_text )
    rr.appendChild( value )
    route53_xml = doc.toxml( 'utf-8' )
>>>>>>> 853d13a5
    doc.unlink()  # Let things we don't need anymore be GC'd
    return route53_xml

<<<<<<< HEAD

def get_error(resp):
    try:
        doc = xml.dom.minidom.parseString(resp.text)
        doc.normalize()
        error_type = doc.getElementsByTagName('Type')
        if error_type and error_type.length > 0:
            error_type_text = get_text( error_type.item( 0 ).childNodes )
        else:
            error_type_text = ''
        code = doc.getElementsByTagName('Code')
        if code and code.length > 0:
            code_text = get_text( code.item( 0 ).childNodes )
        else:
            code_text = ''
        message = doc.getElementsByTagName('Message')
        if message and message.length > 0:
            message_text = get_text( message.item( 0 ).childNodes )
        else:
            message_text = ''
        error_text = error_type_text + ' : ' + code_text + ' : ' + message_text
        doc.unlink()
    except Exception as e:
        logging.error("XML exception: %s", str(e))
        error_text = ''
    return error_text

def get_text( nodelist ):
=======
    endpoint = "https://route53.amazonaws.com/2013-04-01/hostedzone/{0}/rrset".format( zone_id )
    headers = { 'Content-Type': 'text/xml; charset=utf-8' }
    resp = requests.post( endpoint, data = route53_xml, auth = aws4_auth, headers = headers )
    logging.info( "HTTP status: %d", resp.status_code )

    if resp.status_code == requests.codes.ok:
        doc = xml.dom.minidom.parseString( resp.text )
        id = doc.getElementsByTagName( 'Id' )
        if id:
            result = True, key_data['domain'], selector, datetime.datetime.utcnow(), \
                     getText( id.item( 0 ).childNodes )
        else:
            logging.error( "DNS API route53: cannot find ID in response" )
            result = False,
    else:
        result = False,
        try:
            doc = xml.dom.minidom.parseString( resp.text )
            doc.normalize()
            error_type = doc.getElementsByTagName( 'Type' )
            if error_type and error_type.length > 0:
                error_type_text = getText( error_type.item( 0 ).childNodes )
            else:
                error_type_text = ''
            code = doc.getElementsByTagName( 'Code' )
            if code and code.length > 0:
                code_text = getText( code.item( 0 ).childNodes )
            else:
                code_text = ''
            message = doc.getElementsByTagName( 'Message' )
            if message and message.length > 0:
                message_text = getText( message.item( 0 ).childNodes )
            else:
                message_text = ''
            error_text = error_type_text + ' : ' + code_text + ' : ' + message_text
        except Exception as e:
            logging.error( "XML exception: %s", str( e ) )
            error_text = ''

        logging.error( "DNS API route53: HTTP error %d : %s", resp.status_code, error_text )
        if error_text == '':
            logging.error( "DNS API route53: error response body:\n%s", resp.text )

    return result


def delete( dnsapi_data, dnsapi_domain_data, record_data, debugging = False ):
    # TODO delete record
    return None


def getText( nodelist ):
>>>>>>> 853d13a5
    rc = []
    for node in nodelist:
        if node.nodeType == node.TEXT_NODE:
            rc.append( node.data )
    return ''.join( rc )<|MERGE_RESOLUTION|>--- conflicted
+++ resolved
@@ -44,17 +44,9 @@
 from requests_aws4auth import AWS4Auth
 
 
-<<<<<<< HEAD
-def add(dnsapi_data, dnsapi_domain_data, key_data, debugging = False):
-    if len(dnsapi_data) < 2:
-        logging.error("DNS API route53: AWS key not configured")
-=======
-# from xml.dom.minidom import parseString
-
 def add( dnsapi_data, dnsapi_domain_data, key_data, debugging = False ):
     if len( dnsapi_data ) < 2:
         logging.error( "DNS API route53: AWS key not configured" )
->>>>>>> 853d13a5
         return False,
     aws_key_id = dnsapi_data[0]
     aws_key = dnsapi_data[1]
@@ -178,7 +170,6 @@
     doc = impl.createDocument( 'https://route53.amazonaws.com/doc/2013-04-01/',
                                'ChangeResourceRecordSetsRequest', None )
     root = doc.documentElement
-<<<<<<< HEAD
     root.setAttribute('xmlns', 'https://route53.amazonaws.com/doc/2013-04-01/')
     chg_batch = doc.createElement('ChangeBatch')
     root.appendChild(chg_batch)
@@ -213,128 +204,38 @@
     value.appendChild(value_text)
     rr.appendChild(value)
     route53_xml = doc.toxml('utf-8')
-=======
-    root.setAttribute( 'xmlns', 'https://route53.amazonaws.com/doc/2013-04-01/' )
-    chg_batch = doc.createElement( 'ChangeBatch' )
-    root.appendChild( chg_batch )
-    changes = doc.createElement( 'Changes' )
-    chg_batch.appendChild( changes )
-    change = doc.createElement( 'Change' )
-    changes.appendChild( change )
-    action = doc.createElement( 'Action' )
-    action_text = doc.createTextNode( 'CREATE' )
-    action.appendChild( action_text )
-    change.appendChild( action )
-    rrset = doc.createElement( 'ResourceRecordSet' )
-    change.appendChild( rrset )
-    name = doc.createElement( 'Name' )
-    name_text = doc.createTextNode( selector + '._domainkey.' + domain_suffix )
-    name.appendChild( name_text )
-    rrset.appendChild( name )
-    rrtype = doc.createElement( 'Type' )
-    rrtype_text = doc.createTextNode( 'TXT' )
-    rrtype.appendChild( rrtype_text )
-    rrset.appendChild( rrtype )
-    rrttl = doc.createElement( 'TTL' )
-    rrttl_text = doc.createTextNode( str( ttl ) )
-    rrttl.appendChild( rrttl_text )
-    rrset.appendChild( rrttl )
-    rrs = doc.createElement( 'ResourceRecords' )
-    rrset.appendChild( rrs )
-    rr = doc.createElement( 'ResourceRecord' )
-    rrs.appendChild( rr )
-    value = doc.createElement( 'Value' )
-    value_text = doc.createTextNode( data )
-    value.appendChild( value_text )
-    rr.appendChild( value )
-    route53_xml = doc.toxml( 'utf-8' )
->>>>>>> 853d13a5
     doc.unlink()  # Let things we don't need anymore be GC'd
     return route53_xml
 
-<<<<<<< HEAD
-
-def get_error(resp):
-    try:
-        doc = xml.dom.minidom.parseString(resp.text)
-        doc.normalize()
-        error_type = doc.getElementsByTagName('Type')
-        if error_type and error_type.length > 0:
-            error_type_text = get_text( error_type.item( 0 ).childNodes )
-        else:
-            error_type_text = ''
-        code = doc.getElementsByTagName('Code')
-        if code and code.length > 0:
-            code_text = get_text( code.item( 0 ).childNodes )
-        else:
-            code_text = ''
-        message = doc.getElementsByTagName('Message')
-        if message and message.length > 0:
-            message_text = get_text( message.item( 0 ).childNodes )
-        else:
-            message_text = ''
-        error_text = error_type_text + ' : ' + code_text + ' : ' + message_text
-        doc.unlink()
-    except Exception as e:
-        logging.error("XML exception: %s", str(e))
-        error_text = ''
-    return error_text
-
-def get_text( nodelist ):
-=======
-    endpoint = "https://route53.amazonaws.com/2013-04-01/hostedzone/{0}/rrset".format( zone_id )
-    headers = { 'Content-Type': 'text/xml; charset=utf-8' }
-    resp = requests.post( endpoint, data = route53_xml, auth = aws4_auth, headers = headers )
-    logging.info( "HTTP status: %d", resp.status_code )
-
-    if resp.status_code == requests.codes.ok:
-        doc = xml.dom.minidom.parseString( resp.text )
-        id = doc.getElementsByTagName( 'Id' )
-        if id:
-            result = True, key_data['domain'], selector, datetime.datetime.utcnow(), \
-                     getText( id.item( 0 ).childNodes )
-        else:
-            logging.error( "DNS API route53: cannot find ID in response" )
-            result = False,
-    else:
-        result = False,
+
+    def get_error( resp):
         try:
-            doc = xml.dom.minidom.parseString( resp.text )
+            doc = xml.dom.minidom.parseString(resp.text)
             doc.normalize()
-            error_type = doc.getElementsByTagName( 'Type' )
+            error_type = doc.getElementsByTagName('Type')
             if error_type and error_type.length > 0:
-                error_type_text = getText( error_type.item( 0 ).childNodes )
+                error_type_text = get_text(error_type.item(0).childNodes)
             else:
                 error_type_text = ''
-            code = doc.getElementsByTagName( 'Code' )
+            code = doc.getElementsByTagName('Code')
             if code and code.length > 0:
-                code_text = getText( code.item( 0 ).childNodes )
+                code_text = get_text(code.item(0).childNodes)
             else:
                 code_text = ''
-            message = doc.getElementsByTagName( 'Message' )
+            message = doc.getElementsByTagName('Message')
             if message and message.length > 0:
-                message_text = getText( message.item( 0 ).childNodes )
+                message_text = get_text(message.item(0).childNodes)
             else:
                 message_text = ''
             error_text = error_type_text + ' : ' + code_text + ' : ' + message_text
-        except Exception as e:
-            logging.error( "XML exception: %s", str( e ) )
-            error_text = ''
-
-        logging.error( "DNS API route53: HTTP error %d : %s", resp.status_code, error_text )
-        if error_text == '':
-            logging.error( "DNS API route53: error response body:\n%s", resp.text )
-
-    return result
-
-
-def delete( dnsapi_data, dnsapi_domain_data, record_data, debugging = False ):
-    # TODO delete record
-    return None
-
-
-def getText( nodelist ):
->>>>>>> 853d13a5
+        doc.unlink()except Exception as e:
+            logging.error("XML exception: %s", str(e))
+            error_text = ''return error_text
+
+
+
+
+def get_text(nodelist):
     rc = []
     for node in nodelist:
         if node.nodeType == node.TEXT_NODE:
